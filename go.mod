--- conflicted
+++ resolved
@@ -3,11 +3,7 @@
 go 1.12
 
 require (
-<<<<<<< HEAD
 	github.com/kiancyc/gophp v0.0.0-20151204090645-cd04f8443613
 	github.com/stretchr/testify v1.3.0
-=======
-	github.com/stretchr/testify v1.3.0
 	golang.org/x/text v0.13.0
->>>>>>> c27f0e9e
 )