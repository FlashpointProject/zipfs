--- conflicted
+++ resolved
@@ -55,8 +55,7 @@
 	return h
 }
 
-<<<<<<< HEAD
-func EmptyFileServer(baseAPIPath string, urlPrepend string, isVerbose bool, indexExts []string, baseMountDir string, phpPath string) http.Handler {
+func EmptyFileServer(baseAPIPath string, urlPrepend string, isVerbose bool, indexExts []string, baseMountDir string, phpPath string, mimeExts map[string]string) http.Handler {
 	return &fileHandler{
 		baseAPIPath:  baseAPIPath,
 		isVerbose:    isVerbose,
@@ -64,20 +63,11 @@
 		indexExts:    indexExts,
 		baseMountDir: baseMountDir,
 		phpPath:      phpPath,
-=======
-func EmptyFileServer(baseAPIPath string, urlPrepend string, isVerbose bool, indexExts []string, mimeExts map[string]string) http.Handler {
-	return &fileHandler{
-		baseAPIPath: baseAPIPath,
-		isVerbose:   isVerbose,
-		urlPrepend:  urlPrepend,
-		indexExts:   indexExts,
-		mimeExts:    mimeExts,
->>>>>>> c27f0e9e
+		mimeExts:     mimeExts,
 	}
 }
 
 type fileHandler struct {
-<<<<<<< HEAD
 	fs           []*FileSystem
 	baseAPIPath  string
 	isVerbose    bool
@@ -85,14 +75,7 @@
 	indexExts    []string
 	baseMountDir string
 	phpPath      string
-=======
-	fs          []*FileSystem
-	baseAPIPath string
-	isVerbose   bool
-	urlPrepend  string
-	indexExts   []string
 	mimeExts    map[string]string
->>>>>>> c27f0e9e
 }
 
 type Mount struct {
@@ -353,18 +336,14 @@
 
 		// serveContent will check modification time and ETag
 		w.Header().Set("ZIPSVR_FILENAME", fi.name)
-<<<<<<< HEAD
-		serveContent(w, r, fsVal, fi, phpPath)
-=======
 
 		//If the default value exists, send it over to be used, otherwise use default functionality.
 		mimeDefaultOverride, defExists := h.mimeExts["default"]
 		if defExists {
-			serveContent(w, r, fsVal, fi, &mimeDefaultOverride)
+			serveContent(w, r, fsVal, fi, phpPath, &mimeDefaultOverride)
 		} else {
-			serveContent(w, r, fsVal, fi, nil)
-		}
->>>>>>> c27f0e9e
+			serveContent(w, r, fsVal, fi, phpPath, nil)
+		}
 		return
 	}
 
@@ -374,11 +353,7 @@
 	}
 }
 
-<<<<<<< HEAD
-func serveContent(w http.ResponseWriter, r *http.Request, fs *FileSystem, fi *fileInfo, phpPath string) {
-=======
-func serveContent(w http.ResponseWriter, r *http.Request, fs *FileSystem, fi *fileInfo, defaultMime *string) {
->>>>>>> c27f0e9e
+func serveContent(w http.ResponseWriter, r *http.Request, fs *FileSystem, fi *fileInfo, phpPath string, defaultMime *string) {
 	if checkLastModified(w, r, fi.ModTime()) {
 		return
 	}
